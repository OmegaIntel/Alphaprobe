--- conflicted
+++ resolved
@@ -37,15 +37,10 @@
   web_search: boolean;
   file_search: boolean;
   templateId: string;
-<<<<<<< HEAD
   projectId?: string;
   temp_project_id: string;
   uploaded_files: any[]
 }): Promise<any> => {
-=======
-  projectId: string;
-}): Promise<Section[]> => {
->>>>>>> 087ea0e7
   try {
     const tempNum = getThetempId(templateId);
     const config: RequestInit = {
@@ -70,28 +65,15 @@
       }),
     };
 
-<<<<<<< HEAD
     const res = await fetcher('/api/deep-researcher-langgraph/create', config);
     console.log('reports--------------------', res.data);
     return res.data;
-=======
-    // This fetcher should return a JSON object:
-    // { description: string; data: string; message: string; sections: any[] }
-    const res = await fetcher('/api/deep-researcher-langgraph', config);
-
-    // The 'sections' array is inside 'res.sections'
-    console.log('reports--------------------', res);
-
-    // Return ONLY the sections array
-    return res.sections;
->>>>>>> 087ea0e7
   } catch (error) {
     console.error(error);
     throw error; // or return [] if you prefer
   }
 };
 
-<<<<<<< HEAD
 export const updateGetDocumentReport = async ({
   promptValue,
   web_search,
@@ -150,10 +132,6 @@
 }
 
 export const uploadDeepResearchFiles = async (data: UploadFile): Promise<any> => {
-=======
-
-export const uploadDeepResearchFiles = async (files: File[]): Promise<any> => {
->>>>>>> 087ea0e7
   try {
     // Create FormData and append each file with the key "files"
     const files = data.files || [];
