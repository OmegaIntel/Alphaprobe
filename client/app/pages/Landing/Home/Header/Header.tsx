import { FC, useState } from 'react';
import { Input } from '~/components/ui/input';
import { Button } from '~/components/ui/button';
import { toast } from '~/hooks/use-toast';
import { API_BASE_URL } from '~/constant';

const Header: FC = () => {
  const [email, setEmail] = useState('');
  const [isSubmitting, setIsSubmitting] = useState(false);
  
  // Handle form submission
  const handleSubmit = async (e: React.FormEvent) => {
    e.preventDefault();
    
    if (!email || !email.includes('@')) {
      toast({
        title: "Invalid email",
        description: "Please enter a valid business email address.",
        variant: "destructive"
      });
      return;
    }
    
    setIsSubmitting(true);
    
    try {
      // Send email to your contact form API
      const response = await fetch(`${API_BASE_URL}/api/contact-us`, {
        method: 'POST',
        headers: {
          'Content-Type': 'application/json',
        },
        body: JSON.stringify({
          name: "Email subscriber",
          email: email,
          phone_number: "",
          message: "Requested access via homepage email form"
        }),
      });
      
      if (!response.ok) {
        const errorData = await response.json();
        throw new Error(errorData.detail || 'Failed to submit email');
      }
      
      const data = await response.json();
      
      if (data.success) {
        setEmail('');
        toast({
          title: "Success!",
          description: "Thank you for your interest. We'll be in touch soon.",
        });
        window.open('https://calendly.com/chetan-omegaintelligence', '_blank');
      } else {
        throw new Error(data.message || 'Unknown error occurred');
      }
    } catch (error) {
      console.error("Submit error:", error);
      toast({
        title: "Error",
        description: error instanceof Error ? error.message : 'An error occurred. Please try again.',
        variant: "destructive"
      });
    } finally {
      setIsSubmitting(false);
    }
  };

  return (
<<<<<<< HEAD
    <div className="my-24 flex flex-col items-center justify-between space-y-10 lg:space-y-0">
      {/* Text content */}
      <div className="lg:w-2/3 space-y-8 text-center">
        <h1 className="text-4xl md:text-5xl font-bold  leading-tight bg-gradient-to-br from-white to-white/70 bg-clip-text text-transparent">
          Automated Research and Diligence for Private Markets
        </h1>
        <p className="text-muted-foreground text-lg ">
          Transforming the private market deal making process by automating research, modeling, and due diligence.
        </p>

        {/* Input field */}
        <div className="flex flex-col sm:flex-row items-center gap-4 w-full max-w-lg mx-auto mt-8">
          <Input type="email" placeholder="Business Email" className="w-full" />
          <Button
            className="w-full sm:w-auto whitespace-nowrap"
            onClick={() =>
              window.open(
                'https://calendly.com/chetan-omegaintelligence',
                '_blank'
              )
            }
          >
            Schedule A Demo
          </Button>
=======
    <div className="w-full max-w-full px-4 sm:px-6 py-8 sm:py-12 md:py-16 lg:py-24">
      <div className="flex flex-col lg:flex-row items-center justify-between gap-8">
        {/* Text content */}
        <div className="w-full lg:w-1/2 flex flex-col items-center lg:items-start">
          <h1 className="text-xl sm:text-3xl lg:text-4xl font-semibold text-center lg:text-left mb-4 sm:mb-6">
            Automated Research and Diligence for Private Markets
          </h1>
          <p className="text-base text-muted-foreground text-center lg:text-left mb-6 sm:mb-8 max-w-2xl lg:max-w-none">
            Our platform transforms the private market deal process by automating
            research, modeling, and due diligence - ingesting fragmented data from
            thousands of sources and turning it into actionable investment
            intelligence.
          </p>

          {/* Email form */}
          <form onSubmit={handleSubmit} className="w-full max-w-md">
            <div className="flex flex-col sm:flex-row w-full gap-3">
              <Input 
                type="email" 
                placeholder="Business email" 
                className="w-full"
                value={email}
                onChange={(e) => setEmail(e.target.value)}
                required
                disabled={isSubmitting}
              />
              <Button
                type="submit"
                className="w-full sm:w-auto whitespace-nowrap"
                disabled={isSubmitting}
              >
                {isSubmitting ? "Processing..." : "Request Access"}
                <span className="ml-2">&rarr;</span>
              </Button>
            </div>
          </form>
>>>>>>> 81cc9c64
        </div>

<<<<<<< HEAD
      {/* Image */}
      <div className="w-full flex justify-center mt-10">
        <img
          src="images/omegalanding.png"
          alt="Dashboard Illustration"
          className="rounded-lg shadow-xl"
        />
=======
        {/* Image */}
        <div className="w-full lg:w-1/2 mt-8 lg:mt-0">
          <img
            src="images/dashboard.png"
            alt="Dashboard Illustration"
            className="w-full rounded-lg shadow-xl"
            loading="eager"
          />
        </div>
>>>>>>> 81cc9c64
      </div>
    </div>
  );
};

export default Header;<|MERGE_RESOLUTION|>--- conflicted
+++ resolved
@@ -1,4 +1,4 @@
-import { FC, useState } from 'react';
+import { FC, useState, useEffect } from 'react';
 import { Input } from '~/components/ui/input';
 import { Button } from '~/components/ui/button';
 import { toast } from '~/hooks/use-toast';
@@ -7,6 +7,17 @@
 const Header: FC = () => {
   const [email, setEmail] = useState('');
   const [isSubmitting, setIsSubmitting] = useState(false);
+  const [isVisible, setIsVisible] = useState(false);
+  
+  // Animation effect on component mount
+  useEffect(() => {
+    // Short delay before starting animation for better effect
+    const timer = setTimeout(() => {
+      setIsVisible(true);
+    }, 100);
+    
+    return () => clearTimeout(timer);
+  }, []);
   
   // Handle form submission
   const handleSubmit = async (e: React.FormEvent) => {
@@ -68,90 +79,56 @@
   };
 
   return (
-<<<<<<< HEAD
     <div className="my-24 flex flex-col items-center justify-between space-y-10 lg:space-y-0">
-      {/* Text content */}
-      <div className="lg:w-2/3 space-y-8 text-center">
-        <h1 className="text-4xl md:text-5xl font-bold  leading-tight bg-gradient-to-br from-white to-white/70 bg-clip-text text-transparent">
+      {/* Text content with fade-in animation */}
+      <div 
+        className={`lg:w-2/3 space-y-8 text-center transition-opacity duration-1000 ease-in-out ${
+          isVisible ? 'opacity-100' : 'opacity-0'
+        }`}
+      >
+        <h1 className="text-4xl md:text-5xl font-bold leading-tight bg-gradient-to-br from-white to-white/70 bg-clip-text text-transparent">
           Automated Research and Diligence for Private Markets
         </h1>
-        <p className="text-muted-foreground text-lg ">
+        <p className="text-muted-foreground text-lg">
           Transforming the private market deal making process by automating research, modeling, and due diligence.
         </p>
 
-        {/* Input field */}
-        <div className="flex flex-col sm:flex-row items-center gap-4 w-full max-w-lg mx-auto mt-8">
-          <Input type="email" placeholder="Business Email" className="w-full" />
-          <Button
-            className="w-full sm:w-auto whitespace-nowrap"
-            onClick={() =>
-              window.open(
-                'https://calendly.com/chetan-omegaintelligence',
-                '_blank'
-              )
-            }
-          >
-            Schedule A Demo
-          </Button>
-=======
-    <div className="w-full max-w-full px-4 sm:px-6 py-8 sm:py-12 md:py-16 lg:py-24">
-      <div className="flex flex-col lg:flex-row items-center justify-between gap-8">
-        {/* Text content */}
-        <div className="w-full lg:w-1/2 flex flex-col items-center lg:items-start">
-          <h1 className="text-xl sm:text-3xl lg:text-4xl font-semibold text-center lg:text-left mb-4 sm:mb-6">
-            Automated Research and Diligence for Private Markets
-          </h1>
-          <p className="text-base text-muted-foreground text-center lg:text-left mb-6 sm:mb-8 max-w-2xl lg:max-w-none">
-            Our platform transforms the private market deal process by automating
-            research, modeling, and due diligence - ingesting fragmented data from
-            thousands of sources and turning it into actionable investment
-            intelligence.
-          </p>
+        {/* Email form */}
+        <form onSubmit={handleSubmit} className="w-full max-w-lg mx-auto mt-8">
+          <div className="flex flex-col sm:flex-row items-center gap-4 w-full">
+            <Input 
+              type="email" 
+              placeholder="Business Email" 
+              className="w-full"
+              value={email}
+              onChange={(e) => setEmail(e.target.value)}
+              required
+              disabled={isSubmitting}
+            />
+            <Button
+              type="submit"
+              className="w-full sm:w-auto whitespace-nowrap"
+              disabled={isSubmitting}
+            >
+              {isSubmitting ? "Processing..." : "Schedule A Demo"}
+            </Button>
+          </div>
+        </form>
+      </div>
 
-          {/* Email form */}
-          <form onSubmit={handleSubmit} className="w-full max-w-md">
-            <div className="flex flex-col sm:flex-row w-full gap-3">
-              <Input 
-                type="email" 
-                placeholder="Business email" 
-                className="w-full"
-                value={email}
-                onChange={(e) => setEmail(e.target.value)}
-                required
-                disabled={isSubmitting}
-              />
-              <Button
-                type="submit"
-                className="w-full sm:w-auto whitespace-nowrap"
-                disabled={isSubmitting}
-              >
-                {isSubmitting ? "Processing..." : "Request Access"}
-                <span className="ml-2">&rarr;</span>
-              </Button>
-            </div>
-          </form>
->>>>>>> 81cc9c64
-        </div>
-
-<<<<<<< HEAD
-      {/* Image */}
-      <div className="w-full flex justify-center mt-10">
+      {/* Image with fade-in and slight slide-up animation */}
+      <div 
+        className={`w-full flex justify-center mt-10 transition-all duration-1000 ease-in-out ${
+          isVisible ? 'opacity-100 transform translate-y-0' : 'opacity-0 transform translate-y-8'
+        }`}
+        style={{ transitionDelay: '300ms' }}
+      >
         <img
           src="images/omegalanding.png"
           alt="Dashboard Illustration"
           className="rounded-lg shadow-xl"
+          loading="eager"
         />
-=======
-        {/* Image */}
-        <div className="w-full lg:w-1/2 mt-8 lg:mt-0">
-          <img
-            src="images/dashboard.png"
-            alt="Dashboard Illustration"
-            className="w-full rounded-lg shadow-xl"
-            loading="eager"
-          />
-        </div>
->>>>>>> 81cc9c64
       </div>
     </div>
   );
