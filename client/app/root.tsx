--- conflicted
+++ resolved
@@ -58,15 +58,6 @@
   }, []);
 
   return (
-<<<<<<< HEAD
-    <>
-      <Provider store={store}>
-        <Layout>
-          <Outlet />
-        </Layout>
-      </Provider>
-    </>
-=======
     <Layout>
       <Provider store={store}>
         {mounted && (
@@ -86,6 +77,5 @@
         )}
       </Provider>
     </Layout>
->>>>>>> 6db51bdf
   );
 }