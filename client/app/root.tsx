import {
  Links,
  Meta,
  Outlet,
  Scripts,
  ScrollRestoration,
  useLocation,
  useLoaderData,
} from '@remix-run/react';
import type { LinksFunction, LoaderFunctionArgs } from '@remix-run/node';
import './tailwind.css';
import { Provider } from 'react-redux';
import store from './store/store';
<<<<<<< HEAD
import './analytics.client';
import { useEffect, useState } from 'react';
import * as amplitude from '@amplitude/analytics-browser';
=======
import type { LoaderFunctionArgs } from '@remix-run/node';
import { useLocation } from '@remix-run/react';
import { useEffect } from 'react';

>>>>>>> 99b96432
import React from 'react';
import { API_BASE_URL } from './constant';

<<<<<<< HEAD
const AMPLITUDE_API_KEY = 'b07260e647c7c3cc3c25aac93aa17db8';

// Add proper typing for the loader data
type LoaderData = {
  ENV: {
    REMIX_API_BASE_URL: string;
  };
};

=======
// Function to get or generate a device ID
function getDeviceId() {
  let deviceId = localStorage.getItem('device_id');
  if (!deviceId) {
    deviceId = `device_${Math.random().toString(36).substring(2, 15)}`;
    localStorage.setItem('device_id', deviceId);
  }
  return deviceId;
}

// Custom function to send events to your backend with fallback to Amplitude Browser SDK
export async function sendAnalyticsEvent(eventType: string, eventProperties = {}) {
  // Retrieve the user_id (fallback to 'anonymous_user' if not logged in)
  const userId = localStorage.getItem('user_id') || 'anonymous_user';

  // Retrieve the device ID
  const deviceId = getDeviceId();

  try {
    // Attempt to send the event to the backend
    const response = await fetch(`${API_BASE_URL}/api/analytics`, {
      method: 'POST',
      headers: {
        'Content-Type': 'application/json',
      },
      body: JSON.stringify({
        event_type: eventType,
        event_properties: eventProperties,
        user_id: userId, // Include user ID dynamically
        device_id: deviceId, // Always include device ID
      }),
    });

    if (!response.ok) {
      console.error(`Backend failed to send event: ${eventType}`, await response.text());
      throw new Error('Backend failed'); // Trigger fallback
    } else {
      console.log(`Event sent to backend: ${eventType}`, await response.json());
    }
  } catch (error) {
    console.error(`Error sending event to backend, falling back to Amplitude: ${eventType}`, error);
  }
}

// Loader function for Remix
>>>>>>> 99b96432
export async function loader({ request }: LoaderFunctionArgs) {
  return new Response(
    JSON.stringify({
      ENV: {
        REMIX_API_BASE_URL: process.env.REMIX_API_BASE_URL,
      },
    }),
    {
      headers: { 'Content-Type': 'application/json' },
    }
  );
}

<<<<<<< HEAD
=======
// Links for Remix
>>>>>>> 99b96432
export const links: LinksFunction = () => [
  { rel: 'preconnect', href: 'https://fonts.googleapis.com' },
  {
    rel: 'preconnect',
    href: 'https://fonts.gstatic.com',
    crossOrigin: 'anonymous',
  },
  {
    rel: 'stylesheet',
    href: 'https://fonts.googleapis.com/css2?family=Inter:ital,opsz,wght@0,14..32,100..900;1,14..32,100..900&display=swap',
  },
];

// Layout Component
export function Layout({ children }: { children: React.ReactNode }) {
  return (
    <html lang="en" className="dark">
      <head>
        <meta charSet="utf-8" />
        <title>Alphaprobe</title>
        <meta name="viewport" content="width=device-width, initial-scale=1" />
        <Meta />
        <Links />
      </head>
      <body>
        {children}
        <ScrollRestoration />
        <Scripts />
      </body>
    </html>
  );
}

// Main App Component
export default function App() {
  const location = useLocation();
  const loaderData = useLoaderData<LoaderData>();
  const [isAmplitudeInitialized, setIsAmplitudeInitialized] = useState(false);

<<<<<<< HEAD
  // Initialize Amplitude
  useEffect(() => {
    if (typeof window !== 'undefined' && !isAmplitudeInitialized) {
      try {
        amplitude.init(AMPLITUDE_API_KEY, {
          defaultTracking: {
            pageViews: true,
            sessions: true,
            formInteractions: true,
            fileDownloads: true,
          },
          logLevel: process.env.NODE_ENV === 'development' ? amplitude.Types.LogLevel.Debug : amplitude.Types.LogLevel.Error,
        });

        // Track the initial app load with more context
        amplitude.track('App Loaded', {
          environment: process.env.NODE_ENV,
          url: window.location.href,
          timestamp: new Date().toISOString(),
        });

        setIsAmplitudeInitialized(true);
      } catch (error) {
        console.error('Failed to initialize Amplitude:', error);
      }
    }
  }, [isAmplitudeInitialized]);

  // Track page views on route changes
  useEffect(() => {
    if (isAmplitudeInitialized) {
      try {
        amplitude.track('Page View', {
          path: location.pathname,
          search: location.search,
          hash: location.hash,
          timestamp: new Date().toISOString(),
        });
      } catch (error) {
        console.error('Failed to track page view:', error);
      }
    }
  }, [location, isAmplitudeInitialized]);
=======
  // Track page views on route changes
  useEffect(() => {
    sendAnalyticsEvent('Page View', { path: location.pathname });
  }, [location]);
>>>>>>> 99b96432

  return (
    <Provider store={store}>
      <Layout>
        <Outlet />
      </Layout>
    </Provider>
  );
}

// Optional: Create a custom hook for tracking events
export function useAmplitudeTrack() {
  return React.useCallback((eventName: string, eventProperties?: Record<string, any>) => {
    try {
      amplitude.track(eventName, {
        ...eventProperties,
        timestamp: new Date().toISOString(),
      });
    } catch (error) {
      console.error(`Failed to track event ${eventName}:`, error);
    }
  }, []);
}<|MERGE_RESOLUTION|>--- conflicted
+++ resolved
@@ -11,30 +11,13 @@
 import './tailwind.css';
 import { Provider } from 'react-redux';
 import store from './store/store';
-<<<<<<< HEAD
-import './analytics.client';
-import { useEffect, useState } from 'react';
-import * as amplitude from '@amplitude/analytics-browser';
-=======
 import type { LoaderFunctionArgs } from '@remix-run/node';
 import { useLocation } from '@remix-run/react';
 import { useEffect } from 'react';
 
->>>>>>> 99b96432
 import React from 'react';
 import { API_BASE_URL } from './constant';
 
-<<<<<<< HEAD
-const AMPLITUDE_API_KEY = 'b07260e647c7c3cc3c25aac93aa17db8';
-
-// Add proper typing for the loader data
-type LoaderData = {
-  ENV: {
-    REMIX_API_BASE_URL: string;
-  };
-};
-
-=======
 // Function to get or generate a device ID
 function getDeviceId() {
   let deviceId = localStorage.getItem('device_id');
@@ -80,7 +63,6 @@
 }
 
 // Loader function for Remix
->>>>>>> 99b96432
 export async function loader({ request }: LoaderFunctionArgs) {
   return new Response(
     JSON.stringify({
@@ -94,10 +76,7 @@
   );
 }
 
-<<<<<<< HEAD
-=======
 // Links for Remix
->>>>>>> 99b96432
 export const links: LinksFunction = () => [
   { rel: 'preconnect', href: 'https://fonts.googleapis.com' },
   {
@@ -134,59 +113,11 @@
 // Main App Component
 export default function App() {
   const location = useLocation();
-  const loaderData = useLoaderData<LoaderData>();
-  const [isAmplitudeInitialized, setIsAmplitudeInitialized] = useState(false);
 
-<<<<<<< HEAD
-  // Initialize Amplitude
-  useEffect(() => {
-    if (typeof window !== 'undefined' && !isAmplitudeInitialized) {
-      try {
-        amplitude.init(AMPLITUDE_API_KEY, {
-          defaultTracking: {
-            pageViews: true,
-            sessions: true,
-            formInteractions: true,
-            fileDownloads: true,
-          },
-          logLevel: process.env.NODE_ENV === 'development' ? amplitude.Types.LogLevel.Debug : amplitude.Types.LogLevel.Error,
-        });
-
-        // Track the initial app load with more context
-        amplitude.track('App Loaded', {
-          environment: process.env.NODE_ENV,
-          url: window.location.href,
-          timestamp: new Date().toISOString(),
-        });
-
-        setIsAmplitudeInitialized(true);
-      } catch (error) {
-        console.error('Failed to initialize Amplitude:', error);
-      }
-    }
-  }, [isAmplitudeInitialized]);
-
-  // Track page views on route changes
-  useEffect(() => {
-    if (isAmplitudeInitialized) {
-      try {
-        amplitude.track('Page View', {
-          path: location.pathname,
-          search: location.search,
-          hash: location.hash,
-          timestamp: new Date().toISOString(),
-        });
-      } catch (error) {
-        console.error('Failed to track page view:', error);
-      }
-    }
-  }, [location, isAmplitudeInitialized]);
-=======
   // Track page views on route changes
   useEffect(() => {
     sendAnalyticsEvent('Page View', { path: location.pathname });
   }, [location]);
->>>>>>> 99b96432
 
   return (
     <Provider store={store}>
