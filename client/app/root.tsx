import {
  Links,
  Meta,
  Outlet,
  Scripts,
  ScrollRestoration,
} from "@remix-run/react";
import React, { useEffect, useState } from "react";
import type { LinksFunction } from "@remix-run/node";
import { Auth0Provider } from "@auth0/auth0-react";
import { Elements } from "@stripe/react-stripe-js";
import { loadStripe } from "@stripe/stripe-js";
import "./tailwind.css";
import { Provider } from "react-redux";
import store from "./store/store";

export const stripePromise = loadStripe(
  "pk_test_51QYEgCJNJeCsZb59NImX4wkZFUIIoVh6qSQ06uxHSpxkO6RnVdZ3ZlOoEjIwy7TXvH1CAh68hejLtLCgTPnQHqaj00k2MYGK3N"
);

export const links: LinksFunction = () => [
  { rel: "preconnect", href: "https://fonts.googleapis.com" },
  {
    rel: "preconnect",
    href: "https://fonts.gstatic.com",
    crossOrigin: "anonymous",
  },
  {
    rel: "stylesheet",
    href: "https://fonts.googleapis.com/css2?family=Inter:ital,opsz,wght@0,14..32,100..900;1,14..32,100..900&display=swap",
  },
];

export function Layout({ children }: { children: React.ReactNode }) {
  return (
    <html lang="en" className="dark">
      <head>
        <meta charSet="utf-8" />
        <title>Alphaprobe</title>
        <meta name="viewport" content="width=device-width, initial-scale=1" />
        <Meta />
        <Links />
      </head>
      <body>
        {children}
        <ScrollRestoration />
        <Scripts />
      </body>
    </html>
  );
}

export default function App() {
  const [mounted, setMounted] = useState(false);

  useEffect(() => {
    setMounted(true);
  }, []);

  return (
<<<<<<< HEAD
    <Layout>
      <Provider store={store}>
        {mounted && (
          <Auth0Provider
            domain="dev-tenant-testing.us.auth0.com"
            clientId="KznvQTTUvG9V24gsUxFWGILHdk0I565L"
            authorizationParams={{
              redirect_uri: window.location.origin + "/dashboard",
              scope: "openid profile email",
            }}
            cacheLocation="localstorage"
          >
            <Elements stripe={stripePromise}>
              <Outlet />
            </Elements>
          </Auth0Provider>
        )}
      </Provider>
    </Layout>
=======
    <>
      {/* <Provider store={store}> */}
        <Layout>
          <Outlet />
        </Layout>
      {/* </Provider> */}
    </>
>>>>>>> 3dcfa5ab
  );
}<|MERGE_RESOLUTION|>--- conflicted
+++ resolved
@@ -58,7 +58,6 @@
   }, []);
 
   return (
-<<<<<<< HEAD
     <Layout>
       <Provider store={store}>
         {mounted && (
@@ -78,14 +77,5 @@
         )}
       </Provider>
     </Layout>
-=======
-    <>
-      {/* <Provider store={store}> */}
-        <Layout>
-          <Outlet />
-        </Layout>
-      {/* </Provider> */}
-    </>
->>>>>>> 3dcfa5ab
   );
 }