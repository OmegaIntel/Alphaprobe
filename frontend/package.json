--- conflicted
+++ resolved
@@ -59,16 +59,13 @@
     ]
   },
   "devDependencies": {
-<<<<<<< HEAD
+    "@testing-library/jest-dom": "^6.6.3",
+    "@testing-library/react": "^16.0.1",
+    "jest": "^27.5.1",
     "@babel/plugin-proposal-private-property-in-object": "^7.21.11",
     "@babel/preset-env": "^7.26.0",
     "@babel/preset-react": "^7.25.9",
     "babel-jest": "^29.7.0",
-=======
-    "@testing-library/jest-dom": "^6.6.3",
-    "@testing-library/react": "^16.0.1",
-    "jest": "^27.5.1",
->>>>>>> 501fb271
     "tailwindcss": "^3.4.12"
   }
 }