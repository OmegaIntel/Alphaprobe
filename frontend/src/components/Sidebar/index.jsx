import React, { useEffect, useState } from "react";
import { Link, useNavigate, useLocation } from "react-router-dom";

import { Layout, Menu } from "antd";
import {
  CalenderIcon,
  FileOutlinedIcon,
  MagnifyingGlassIcon,
  ShareWithPeopleIcon,
} from "../../constants/IconPack";
import { getDeals } from "../../services/dealService";
import { PlusOutlined } from "@ant-design/icons";
import ChatBox from "../ChatBox";
import SendEmail from "../modals/send_email";
import { useModal } from "../UploadFilesModal/ModalContext";
import AddCollaboration from "../collaborationModal";

const { Sider } = Layout;

const Sidebar = () => {
  const navigate = useNavigate();
  const location = useLocation();
<<<<<<< HEAD
  const { setDealId, setDeals, deals } = useModal();
=======
  const [isOpen, setIsOpen] = useState(false);
  const { dealId, setDealId, deals, setDeals } = useModal();
  const onRequestClose = () => {
    setIsOpen(false);
  }
>>>>>>> 362f4803
  useEffect(() => {
    const fetchDealsData = async () => {
      try {
        const data = await getDeals();
        if (data) setDeals(data);
      } catch (error) {
        console.log(error);
      }
    };
    fetchDealsData();
  }, []);
  useEffect(() => {
    const pathMatch = location.pathname.match(/^\/projects\/([a-f0-9-]+)$/);
    if (pathMatch) {
      const dealId = pathMatch[1];
      setDealId(dealId);
    } else {
      setDealId(null);
    }
  }, [location, setDealId]);

  const menuItems = [
    {
      key: "1",
      icon: <FileOutlinedIcon />,
      label: "Dashboard",
      onClick: () => navigate("/dashboard"),
    },
    {
      key: "2",
      icon: <FileOutlinedIcon />,
      label: "Templates",
    },
    {
      key: "3",
<<<<<<< HEAD
      label: (
        <div
          style={{
            display: "flex",
            justifyContent: "space-between",
            alignItems: "center",
=======
      label: "MY WORKSPACE",
      children:
        deals.length > 0
          ? deals.map((deal) => ({
            key: deal.id,
            icon: <FileOutlinedIcon />,
            label: (
              <Link
                to={`/projects/${deal.id}`}
                onClick={() => setDealId(deal.id)}
              >
                {deal.name}
              </Link>
            ),
          }))
          : [
            {
              key: "no-projects",
              disabled: true,
              label: "No projects available",
            },
          ],
      expandIcon: () => (
        <PlusOutlined
          onClick={(e) => {
            e.stopPropagation();
            navigate("/create-deal");
>>>>>>> 362f4803
          }}
        >
          <span>MY WORKSPACE</span>
          <PlusOutlined
            onClick={(e) => {
              e.stopPropagation();
              navigate("/create-deal");
            }}
            style={{ cursor: "pointer" }}
          />
        </div>
      ),
      type: "group",
    },
    ...(deals.length > 0
      ? deals.map((deal) => ({
          key: deal.id,
          icon: <FileOutlinedIcon />,
          label: (
            <Link
              to={`/projects/${deal.id}`}
              onClick={() => setDealId(deal.id)}
            >
              {deal.name}
            </Link>
          ),
        }))
      : [
          {
            key: "no-projects",
            disabled: true,
            label: "No projects available",
          },
        ]),
    {
      key: "4",
      label: "DATA SOURCE INTEGRATION",
      children: [],
    },
  ];

  const currentDealId = location.pathname.startsWith("/projects/")
    ? location.pathname.split("/projects/")[1]
    : null;

  const selectedKey =
    location.pathname === "/dashboard" ? "1" : currentDealId || "";

  return (
    <Layout hasSider>
      <Sider
        width={250}
        className="bg-[#151518] h-screen text-white"
        style={{ backgroundColor: "#151518" }}
      >
        <div className="p-3 text-center">
          <img src="/images/logo.png" alt="" />
        </div>
        <div className="px-4 relative">
          <input className="rounded mb-6 bg-[#212126] border border-[#303038] focus:bg-[#212126] hover:bg-[#212126] outline-none py-1 px-6 w-[95%]" />
          <div className="absolute top-2 left-5">
            <MagnifyingGlassIcon />
          </div>
        </div>
        <div className="flex flex-col justify-between  h-full">
          <Menu
            mode="inline"
            theme="dark"
            className="bg-transparent text-white h-[65%]"
            defaultSelectedKeys={[selectedKey]}
            items={menuItems}
          />
          <div className="flex flex-col gap-3 h-[35%] w-[85%] mx-auto">
            <ChatBox />
            <span className="text-xs">
              Email{" "}
              <a
                className="text-[#33BBFF]"
                href="mailto:chetan@omegaintelligence.org"
              >
                chetan@omegaintelligence.org
              </a>{" "}
              for support.
            </span>
            <div className="flex gap-3 justify-center">
              <SendEmail />
              <div className="p-3 rounded bg-[#303038] border border-[#46464F] hover:bg-[#0088CC] hover:border-[#0088CC] cursor-pointer ">
                <CalenderIcon />
              </div>
              <div className="p-3 rounded bg-[#303038] border border-[#46464F] hover:bg-[#0088CC] hover:border-[#0088CC] cursor-pointer " onClick={() => setIsOpen(true)}>
                <ShareWithPeopleIcon />
              </div>
            </div>
          </div>
        </div>
      </Sider>
      <AddCollaboration isOpen={isOpen} onRequestClose={onRequestClose} />
    </Layout>
  );
};

export default Sidebar;<|MERGE_RESOLUTION|>--- conflicted
+++ resolved
@@ -20,15 +20,11 @@
 const Sidebar = () => {
   const navigate = useNavigate();
   const location = useLocation();
-<<<<<<< HEAD
   const { setDealId, setDeals, deals } = useModal();
-=======
   const [isOpen, setIsOpen] = useState(false);
-  const { dealId, setDealId, deals, setDeals } = useModal();
   const onRequestClose = () => {
     setIsOpen(false);
-  }
->>>>>>> 362f4803
+  };
   useEffect(() => {
     const fetchDealsData = async () => {
       try {
@@ -39,7 +35,7 @@
       }
     };
     fetchDealsData();
-  }, []);
+  }, [setDeals]);
   useEffect(() => {
     const pathMatch = location.pathname.match(/^\/projects\/([a-f0-9-]+)$/);
     if (pathMatch) {
@@ -64,42 +60,12 @@
     },
     {
       key: "3",
-<<<<<<< HEAD
       label: (
         <div
           style={{
             display: "flex",
             justifyContent: "space-between",
             alignItems: "center",
-=======
-      label: "MY WORKSPACE",
-      children:
-        deals.length > 0
-          ? deals.map((deal) => ({
-            key: deal.id,
-            icon: <FileOutlinedIcon />,
-            label: (
-              <Link
-                to={`/projects/${deal.id}`}
-                onClick={() => setDealId(deal.id)}
-              >
-                {deal.name}
-              </Link>
-            ),
-          }))
-          : [
-            {
-              key: "no-projects",
-              disabled: true,
-              label: "No projects available",
-            },
-          ],
-      expandIcon: () => (
-        <PlusOutlined
-          onClick={(e) => {
-            e.stopPropagation();
-            navigate("/create-deal");
->>>>>>> 362f4803
           }}
         >
           <span>MY WORKSPACE</span>
@@ -189,7 +155,10 @@
               <div className="p-3 rounded bg-[#303038] border border-[#46464F] hover:bg-[#0088CC] hover:border-[#0088CC] cursor-pointer ">
                 <CalenderIcon />
               </div>
-              <div className="p-3 rounded bg-[#303038] border border-[#46464F] hover:bg-[#0088CC] hover:border-[#0088CC] cursor-pointer " onClick={() => setIsOpen(true)}>
+              <div
+                className="p-3 rounded bg-[#303038] border border-[#46464F] hover:bg-[#0088CC] hover:border-[#0088CC] cursor-pointer "
+                onClick={() => setIsOpen(true)}
+              >
                 <ShareWithPeopleIcon />
               </div>
             </div>
