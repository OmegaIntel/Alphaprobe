--- conflicted
+++ resolved
@@ -12,11 +12,8 @@
 import SendEmail from "../modals/send_email";
 import { useModal } from "../UploadFilesModal/ModalContext";
 import AddCollaboration from "../collaborationModal";
-<<<<<<< HEAD
 import { ReactComponent as FileUpload } from "../../icons/file_upload.svg";
-=======
 import CalendlyModal from "../CalendlyModal";
->>>>>>> 03bedbdf
 
 const { Sider } = Layout;
 
