--- conflicted
+++ resolved
@@ -1,11 +1,7 @@
 import React, { useState } from "react";
 import axios from "axios";
-<<<<<<< HEAD
-import { Link } from "react-router-dom";
+import { Link, useNavigate } from "react-router-dom";
 import RequestDemo from "../modals/request_demo";
-=======
-import { Link, useNavigate } from "react-router-dom";
->>>>>>> 45adc3f3
 
 const Register = () => {
   const [email, setEmail] = useState("");
