--- conflicted
+++ resolved
@@ -13,15 +13,10 @@
 import ProtectedLayout from "./components/ProtectedLayout";
 import Categories from "./components/projectHeaders/categories";
 import DocumentsWrapper from "./components/FileUploadComponent/wrapper";
-<<<<<<< HEAD
 import * as amplitude from "@amplitude/analytics-browser";
-=======
-import * as amplitude from '@amplitude/analytics-browser';
+
 import DocumentAnalysisLayout from "./components/DocumentAnalysis/DocumentAnalysisLayout";
 import { API_BASE_URL } from "./services";
->>>>>>> b6811ae8
-
-import DocumentAnalysisLayout from "./components/DocumentAnalysis/DocumentAnalysisLayout";
 import Main from "./components/LandingPage/Main";
 import Home from "./components/LandingPage/LandingPageComponents/Home/Home";
 
@@ -106,14 +101,6 @@
         />
 
         <Route
-          path="/dashboard"
-          element={
-            <ProtectedLayout setToken={handleSetToken} isLoggedIn={isLoggedIn}>
-              <Categories />
-            </ProtectedLayout>
-          }
-        />
-<<<<<<< HEAD
         <Route
           path="/dashboard"
           element={
@@ -122,8 +109,14 @@
             </ProtectedLayout>
           }
         />
-=======
->>>>>>> b6811ae8
+        <Route
+          path="/dashboard"
+          element={
+            <ProtectedLayout setToken={handleSetToken} isLoggedIn={isLoggedIn}>
+              <Categories />
+            </ProtectedLayout>
+          }
+        />
         <Route
           path="/document"
           element={
